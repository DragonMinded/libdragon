--- conflicted
+++ resolved
@@ -1,21 +1,10 @@
 BUILD_DIR ?= .
 SOURCE_DIR ?= .
 
-<<<<<<< HEAD
 N64_ROM_TITLE = "Made with libdragon" # Override this with the name of your game or project
 N64_ROM_SAVETYPE = # Supported savetypes: none eeprom4k eeprom16 sram256k sram768k sram1m flashram
 N64_ROM_RTC = # Set to true to enable the Joybus Real-Time Clock
 N64_ROM_REGIONFREE = # Set to true to allow booting on any console region
-=======
-N64_ROOTDIR = $(N64_INST)
-N64_GCCPREFIX = $(N64_ROOTDIR)/bin/mips64-elf-
-N64_CHKSUMPATH = $(N64_ROOTDIR)/bin/chksum64
-N64_MKDFSPATH = $(N64_ROOTDIR)/bin/mkdfs
-N64_HEADERPATH = $(N64_ROOTDIR)/mips64-elf/lib
-N64_TOOL = $(N64_ROOTDIR)/bin/n64tool
-N64_HEADERNAME = header
-N64_AUDIOCONV = $(N64_ROOTDIR)/bin/audioconv64
->>>>>>> 54c418e4
 
 N64_ROOTDIR = $(N64_INST)
 N64_BINDIR = $(N64_ROOTDIR)/bin
@@ -35,6 +24,7 @@
 N64_ED64ROMCONFIG = $(N64_BINDIR)/ed64romconfig
 N64_MKDFS = $(N64_BINDIR)/mkdfs
 N64_TOOL = $(N64_BINDIR)/n64tool
+N64_AUDIOCONV = $(N64_BINDIR)/audioconv64
 
 N64_CFLAGS =  -std=gnu99 -march=vr4300 -mtune=vr4300 -I$(N64_INCLUDEDIR)
 N64_CFLAGS += -falign-functions=32 -ffunction-sections -fdata-sections
