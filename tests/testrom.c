#include <libdragon.h>
#include <stdio.h>
#include <stdarg.h>
#include <string.h>

// Activate this when running under emulators such as cen64
#ifndef IN_EMULATOR
#define IN_EMULATOR  0
#endif

/**********************************************************************
 * SIMPLE TEST FRAMEWORK
 **********************************************************************/

#define TEST_SUCCESS  0
#define TEST_FAILED   1
#define TEST_SKIPPED  2

typedef struct {
	int result;
	char *log; char *err;
	int logleft, errleft;
} TestContext;

typedef void (*TestFunc)(TestContext *ctx);

#define PPCAT2(n,x) n ## x
#define PPCAT(n,x) PPCAT2(n,x)

// LOG(msg, ...): log something that will be displayed if the test fails.
#define LOG(msg, ...)  ({ \
	int __n = snprintf(ctx->log, ctx->logleft, msg, ##__VA_ARGS__); \
	ctx->log += __n; ctx->logleft -= __n; \
})

// ERR(msg, ...): generate an error message (just before failing the test)
#define ERR(msg, ...)  ({ \
	int __n = snprintf(ctx->err, ctx->errleft, msg, ##__VA_ARGS__); \
	ctx->err += __n; ctx->errleft -= __n; \
})

// DEFER(stmt): execute "stmt" statement when the current lexical block exits.
// This is useful in tests to execute cleanup functions even if the test fails
// through ASSERT macros.
#define DEFER2(stmt, __id) \
	void PPCAT(__cleanup, __id) (int* __unused_defer) { stmt; } \
	int PPCAT(__var, __id) __attribute__((unused, cleanup(PPCAT(__cleanup, __id))));
#define DEFER(stmt) DEFER2(stmt, __COUNTER__)

// SKIP: skip execution of the test.
#define SKIP(msg, ...) ({ \
	ERR("TEST SKIPPED:\n"); \
	ERR(msg "\n", ##__VA_ARGS__); \
	ctx->result = TEST_SKIPPED; \
	return; \
})

// Fair and fast random generation (using xorshift32, with explicit seed)
static uint32_t rand_state = 1;
static uint32_t rand(void) {
	uint32_t x = rand_state;
	x ^= x << 13;
	x ^= x >> 7;
	x ^= x << 5;
	return rand_state = x;
}

// SRAND(n): set seed for random number generator
#define SRAND(n) ({ rand_state = (n); if (!rand_state) rand_state = 1; })

// RANDN(n): generate a random number from 0 to n-1
#define RANDN(n) ({ \
	__builtin_constant_p((n)) ? \
		(rand()%(n)) : \
		(uint32_t)(((uint64_t)rand() * (n)) >> 32); \
})

// ASSERT(cond, msg): fail the test if the condition is false (with log message)
#define ASSERT(cond, msg, ...) ({ \
	if (!(cond)) { \
		ERR("ASSERTION FAILED (%s:%d):\n", __FILE__, __LINE__); \
		ERR("%s\n", #cond); \
		ERR(msg "\n", ##__VA_ARGS__); \
		ctx->result = TEST_FAILED; \
		return; \
	} \
})

// ASSERT_EQUAL_HEX(a, b, msg): fail the test if a!=b (and log a & b as hex values)
#define ASSERT_EQUAL_HEX(_a, _b, msg, ...) ({ \
	uint64_t a = _a; uint64_t b = _b; \
	if (a != b) { \
		ERR("ASSERTION FAILED (%s:%d):\n", __FILE__, __LINE__); \
		ERR("%s != %s (0x%llx != 0x%llx)\n", #_a, #_b, a, b); \
		ERR(msg "\n", ##__VA_ARGS__); \
		ctx->result = TEST_FAILED; \
		return; \
	} \
})

// ASSERT_EQUAL_UNSIGNED(a,b, msg): fail the test if a!=b (and log a & b as
// unsigned values)
#define ASSERT_EQUAL_UNSIGNED(_a, _b, msg, ...) ({ \
	uint64_t a = _a; uint64_t b = _b; \
	if (a != b) { \
		ERR("ASSERTION FAILED (%s:%d):\n", __FILE__, __LINE__); \
		ERR("%s != %s (%llu != %llu)\n", #_a, #_b, a, b); \
		ERR(msg "\n", ##__VA_ARGS__); \
		ctx->result = TEST_FAILED; \
		return; \
	} \
})

// ASSERT_EQUAL_SIGNED(a, b, msg): fail the test if a!=b (and log a/b as signed values)
#define ASSERT_EQUAL_SIGNED(_a, _b, msg, ...) ({ \
	int64_t a = _a; int64_t b = _b; \
	if (a != b) { \
		ERR("ASSERTION FAILED (%s:%d):\n", __FILE__, __LINE__); \
		ERR("%s != %s (%lld != %lld)\n", #_a, #_b, a, b); \
		ERR(msg "\n", ##__VA_ARGS__); \
		ctx->result = TEST_FAILED; \
		return; \
	} \
})

void hexdump(char *out, const uint8_t *buf, int buflen, int start, int count) {
	for (int i=start;i<start+count;i++) {
		if (i >= 0 && i < buflen) {
			sprintf(out, "%02x", buf[i]);
			out += 2;
		} else {
			*out++ = '-'; *out++ = '-';
		}
	}	
	*out = '\0';
}

int assert_equal_mem(TestContext *ctx, const char *file, int line, const uint8_t *a, const uint8_t *b, int len) {
	for (int i=0;i<len;i++) {
		if (a[i] != b[i]) {
			char dumpa[64];
			char dumpb[64];
			hexdump(dumpa, a, len, i-2, 5);
			hexdump(dumpb, b, len, i-2, 5);

			ERR("ASSERTION FAILED (%s:%d):\n", file, line); \
			ERR("[%s] != [%s]\n", dumpa, dumpb);
			ERR("     ^^              ^^  idx: %d\n", i);
			return 0;
		}
	}
	return 1;
}

// ASSERT_EQUAL_MEM(a, b, len, msg): fail the test if the memory pointer by
// a and b has not the same content (up to len bytes).
#define ASSERT_EQUAL_MEM(_a, _b, _len, msg, ...) ({ \
	const uint8_t *a = (_a); const uint8_t *b = (_b); int len = (_len); \
	if (!assert_equal_mem(ctx, __FILE__, __LINE__, a, b, len)) { \
		ERR(msg "\n", ##__VA_ARGS__); \
		ctx->result = TEST_FAILED; \
		return; \
	} \
})

/**********************************************************************
 * TEST FILES
 **********************************************************************/

#include "test_dfs.c"
#include "test_eepromfs.c"
#include "test_cache.c"
#include "test_ticks.c"
#include "test_timer.c"
#include "test_irq.c"
#include "test_exception.c"
#include "test_debug.c"
#include "test_dma.c"
#include "test_cop1.c"
#include "test_constructors.c"
#include "test_rspq.c"
#include "test_rdpq.c"
#include "test_mpeg1.c"

/**********************************************************************
 * MAIN
 **********************************************************************/

// Testsuite definition
#define TEST_FLAGS_NONE          0x0
#define TEST_FLAGS_IO            0x1  // Test uses I/O, so timing depends on ROM hardware
#define TEST_FLAGS_NO_BENCHMARK  0x2  // Test is too variable, do not attempt to benchmark it
#define TEST_FLAGS_RESET_COUNT   0x4  // Test resets the hardware count register
#define TEST_FLAGS_NO_EMULATOR   0x8  // Test does not work under emulators

#define TEST_FUNC(fn, dur, flags)   { #fn, fn, dur, flags }
static const struct Testsuite
{
	const char *name;
	TestFunc fn;
	uint32_t duration;
	uint32_t flags;
} tests[] = {
	TEST_FUNC(test_exception,                  5, TEST_FLAGS_NO_BENCHMARK),
	TEST_FUNC(test_constructors,               0, TEST_FLAGS_NONE),
	TEST_FUNC(test_ticks,                      0, TEST_FLAGS_NO_BENCHMARK | TEST_FLAGS_NO_EMULATOR),
	TEST_FUNC(test_timer_ticks,              292, TEST_FLAGS_NO_BENCHMARK),
	TEST_FUNC(test_timer_oneshot,            596, TEST_FLAGS_RESET_COUNT),
	TEST_FUNC(test_timer_slow_callback,     1468, TEST_FLAGS_RESET_COUNT),
	TEST_FUNC(test_timer_continuous,         688, TEST_FLAGS_RESET_COUNT),
	TEST_FUNC(test_timer_mixed,             1467, TEST_FLAGS_RESET_COUNT),
	TEST_FUNC(test_timer_context,            186, TEST_FLAGS_RESET_COUNT),
	TEST_FUNC(test_timer_disabled_start,     733, TEST_FLAGS_RESET_COUNT),
	TEST_FUNC(test_timer_disabled_restart,   733, TEST_FLAGS_RESET_COUNT),
	TEST_FUNC(test_irq_reentrancy,           230, TEST_FLAGS_RESET_COUNT),
	TEST_FUNC(test_dfs_read,                 948, TEST_FLAGS_IO),
	TEST_FUNC(test_dfs_rom_addr,              25, TEST_FLAGS_IO),
	TEST_FUNC(test_eepromfs,                   0, TEST_FLAGS_IO),
	TEST_FUNC(test_cache_invalidate,        1763, TEST_FLAGS_NONE),
	TEST_FUNC(test_debug_sdfs,                 0, TEST_FLAGS_NO_BENCHMARK),
	TEST_FUNC(test_dma_read_misalign,       7003, TEST_FLAGS_NONE),
	TEST_FUNC(test_cop1_denormalized_float,    0, TEST_FLAGS_NO_EMULATOR),
	TEST_FUNC(test_rspq_queue_single,          0, TEST_FLAGS_NO_BENCHMARK),
	TEST_FUNC(test_rspq_queue_multiple,        0, TEST_FLAGS_NO_BENCHMARK),
	TEST_FUNC(test_rspq_queue_rapid,           0, TEST_FLAGS_NO_BENCHMARK),
	TEST_FUNC(test_rspq_wrap,                  0, TEST_FLAGS_NO_BENCHMARK),
	TEST_FUNC(test_rspq_signal,                0, TEST_FLAGS_NO_BENCHMARK),
	TEST_FUNC(test_rspq_high_load,             0, TEST_FLAGS_NO_BENCHMARK),
	TEST_FUNC(test_rspq_load_overlay,          0, TEST_FLAGS_NO_BENCHMARK),
	TEST_FUNC(test_rspq_switch_overlay,        0, TEST_FLAGS_NO_BENCHMARK),
	TEST_FUNC(test_rspq_multiple_flush,        0, TEST_FLAGS_NO_BENCHMARK),
	TEST_FUNC(test_rspq_wait,                  0, TEST_FLAGS_NO_BENCHMARK),
	TEST_FUNC(test_rspq_rapid_sync,            0, TEST_FLAGS_NO_BENCHMARK),
	TEST_FUNC(test_rspq_flush,                 0, TEST_FLAGS_NO_BENCHMARK | TEST_FLAGS_NO_EMULATOR),
	TEST_FUNC(test_rspq_rapid_flush,           0, TEST_FLAGS_NO_BENCHMARK | TEST_FLAGS_NO_EMULATOR),
	TEST_FUNC(test_rspq_block,                 0, TEST_FLAGS_NO_BENCHMARK),
	TEST_FUNC(test_rspq_wait_sync_in_block,    0, TEST_FLAGS_NO_BENCHMARK),
	TEST_FUNC(test_rspq_highpri_basic,         0, TEST_FLAGS_NO_BENCHMARK),
	TEST_FUNC(test_rspq_highpri_multiple,      0, TEST_FLAGS_NO_BENCHMARK),
	TEST_FUNC(test_rspq_highpri_overlay,       0, TEST_FLAGS_NO_BENCHMARK),
	TEST_FUNC(test_rspq_big_command,           0, TEST_FLAGS_NO_BENCHMARK),
	TEST_FUNC(test_rspq_rdp_dynamic,           0, TEST_FLAGS_NO_BENCHMARK),
	TEST_FUNC(test_rspq_rdp_dynamic_switch,    0, TEST_FLAGS_NO_BENCHMARK),
	TEST_FUNC(test_rdpq_rspqwait,              0, TEST_FLAGS_NO_BENCHMARK),
	TEST_FUNC(test_rdpq_clear,                 0, TEST_FLAGS_NO_BENCHMARK),
	TEST_FUNC(test_rdpq_dynamic,               0, TEST_FLAGS_NO_BENCHMARK),
	TEST_FUNC(test_rdpq_passthrough_big,       0, TEST_FLAGS_NO_BENCHMARK),
	TEST_FUNC(test_rdpq_block,                 0, TEST_FLAGS_NO_BENCHMARK),
	TEST_FUNC(test_rdpq_block_coalescing,      0, TEST_FLAGS_NO_BENCHMARK),
	TEST_FUNC(test_rdpq_block_contiguous,      0, TEST_FLAGS_NO_BENCHMARK),
	TEST_FUNC(test_rdpq_fixup_setfillcolor,    0, TEST_FLAGS_NO_BENCHMARK),
	TEST_FUNC(test_rdpq_fixup_setscissor,      0, TEST_FLAGS_NO_BENCHMARK),
	TEST_FUNC(test_rdpq_fixup_texturerect,     0, TEST_FLAGS_NO_BENCHMARK),
	TEST_FUNC(test_rdpq_lookup_address,        0, TEST_FLAGS_NO_BENCHMARK),
	TEST_FUNC(test_rdpq_lookup_address_offset, 0, TEST_FLAGS_NO_BENCHMARK),
	TEST_FUNC(test_rdpq_syncfull,              0, TEST_FLAGS_NO_BENCHMARK),
	TEST_FUNC(test_rdpq_autosync,              0, TEST_FLAGS_NO_BENCHMARK),
	TEST_FUNC(test_rdpq_automode,              0, TEST_FLAGS_NO_BENCHMARK),
<<<<<<< HEAD
	TEST_FUNC(test_mpeg1_idct,                 0, TEST_FLAGS_NO_BENCHMARK),
	TEST_FUNC(test_mpeg1_block_decode,         0, TEST_FLAGS_NO_BENCHMARK),
	TEST_FUNC(test_mpeg1_block_dequant,        0, TEST_FLAGS_NO_BENCHMARK),
	TEST_FUNC(test_mpeg1_block_predict,        0, TEST_FLAGS_NO_BENCHMARK),
=======
	TEST_FUNC(test_rdpq_blender,               0, TEST_FLAGS_NO_BENCHMARK),
	TEST_FUNC(test_rdpq_blender_memory,        0, TEST_FLAGS_NO_BENCHMARK),
	TEST_FUNC(test_rdpq_tex_load,              0, TEST_FLAGS_NO_BENCHMARK),
	TEST_FUNC(test_rdpq_fog,                   0, TEST_FLAGS_NO_BENCHMARK),
	TEST_FUNC(test_rdpq_mode_freeze,           0, TEST_FLAGS_NO_BENCHMARK),
>>>>>>> f803ddb8
};

int main() {
	console_init();
	console_set_debug(false);
	debug_init_isviewer();
	debug_init_usblog();

	if (dfs_init( DFS_DEFAULT_LOCATION ) != DFS_ESUCCESS) {
		printf("Invalid ROM: cannot initialize DFS\n");
		return 0;
	}

	printf("libdragon testsuite (%s)\n\n", sys_bbplayer() ? "iQue" : "N64");
	int failures = 0;
	int successes = 0;
	int skipped = 0;

	const int NUM_TESTS = sizeof(tests) / sizeof(tests[0]);
	uint32_t start = TICKS_READ();
	for (int i=0; i < NUM_TESTS; i++) {
		static char logbuf[16384], errbuf[4096];

		printf("%-59s", tests[i].name);
		fflush(stdout);
		debugf("**** Starting test: %s\n", tests[i].name);

		// Skip the test if we're running under emulation and the test is
		// not compatible with emulators by design (eg: too strict timing).
		if (IN_EMULATOR && tests[i].flags & TEST_FLAGS_NO_EMULATOR) {
			skipped++;
			printf("SKIP\n");
			debugf("SKIP\n");			
			continue;
		}

		// Prepare the test context
		TestContext ctx;
		ctx.log = logbuf;
		ctx.logleft = sizeof(logbuf);
		ctx.err = errbuf;
		ctx.errleft = sizeof(errbuf);
		ctx.result = TEST_SUCCESS;
		rand_state = 1; // reset to be fully reproducible

		// Do a complete cache flush before running each test
		data_cache_writeback_invalidate_all();
		inst_cache_invalidate_all();

		uint32_t test_start = TICKS_READ();

		// Run the test!
		tests[i].fn(&ctx);

		// Compute the test duration
		uint32_t test_stop = TICKS_READ();

		// If the test reset the hardware counter, just consider its timing
		// as relative to 0, so move test_stop to realign, and update the
		// hardware counter as well.
		if (tests[i].flags & TEST_FLAGS_RESET_COUNT) {
			test_stop += test_start;
            C0_WRITE_COUNT(test_stop);
		}

		int32_t test_duration = TICKS_DISTANCE(test_start, test_stop) / 1024;
		int32_t test_diff = (test_duration - tests[i].duration);
		if (test_diff < 0) test_diff = -test_diff;

		if (ctx.result == TEST_FAILED) {
			failures++;
			printf("FAIL\n\n");
			if (ctx.log != logbuf) {
				debugf("%s\n", logbuf);
			}
			if (ctx.err != errbuf) {
				printf("%s\n", errbuf);
				debugf("%s\n", errbuf);
			}
		} else if (ctx.result == TEST_SKIPPED) {
			skipped++;
			printf("SKIP\n");
			debugf("SKIP\n");
		}

		// If there's more than a 5% (10% for IO tests) drift on the running time
		// (/1024) compared to the expected one, make the test fail. Something
		// happened and we need to double check this.
		// In general, this benchmarking is extremely hard to get right for
		// emulators, so don't even attempt it because we would get too many failures.
		else if (!IN_EMULATOR && !sys_bbplayer() &&
			!(tests[i].flags & TEST_FLAGS_NO_BENCHMARK) &&
			((float)test_diff / (float)test_duration > ((tests[i].flags & TEST_FLAGS_IO) ? 0.1f : 0.05f))
		) {
			failures++;
			printf("FAIL\n\n");
			debugf("TIMING FAIL\n");

			printf("Duration changed by %.1f%%\n", (float)test_diff * 100.0 / (float)test_duration);
			printf("(expected: %ldK, measured: %ldK)\n\n", tests[i].duration, test_duration);
		} else {
			successes++;
			printf("PASS\n");
		}
	}
	uint32_t stop = TICKS_READ();

	int64_t total_time = TIMER_MICROS(stop-start) / 1000000;

	console_set_debug(true);
	printf("\nTestsuite finished in %02lld:%02lld\n", total_time/60, total_time%60);
	printf("Passed: %d out of %d (%d skipped)\n", successes, NUM_TESTS, skipped);
}<|MERGE_RESOLUTION|>--- conflicted
+++ resolved
@@ -256,18 +256,15 @@
 	TEST_FUNC(test_rdpq_syncfull,              0, TEST_FLAGS_NO_BENCHMARK),
 	TEST_FUNC(test_rdpq_autosync,              0, TEST_FLAGS_NO_BENCHMARK),
 	TEST_FUNC(test_rdpq_automode,              0, TEST_FLAGS_NO_BENCHMARK),
-<<<<<<< HEAD
-	TEST_FUNC(test_mpeg1_idct,                 0, TEST_FLAGS_NO_BENCHMARK),
-	TEST_FUNC(test_mpeg1_block_decode,         0, TEST_FLAGS_NO_BENCHMARK),
-	TEST_FUNC(test_mpeg1_block_dequant,        0, TEST_FLAGS_NO_BENCHMARK),
-	TEST_FUNC(test_mpeg1_block_predict,        0, TEST_FLAGS_NO_BENCHMARK),
-=======
 	TEST_FUNC(test_rdpq_blender,               0, TEST_FLAGS_NO_BENCHMARK),
 	TEST_FUNC(test_rdpq_blender_memory,        0, TEST_FLAGS_NO_BENCHMARK),
 	TEST_FUNC(test_rdpq_tex_load,              0, TEST_FLAGS_NO_BENCHMARK),
 	TEST_FUNC(test_rdpq_fog,                   0, TEST_FLAGS_NO_BENCHMARK),
 	TEST_FUNC(test_rdpq_mode_freeze,           0, TEST_FLAGS_NO_BENCHMARK),
->>>>>>> f803ddb8
+	TEST_FUNC(test_mpeg1_idct,                 0, TEST_FLAGS_NO_BENCHMARK),
+	TEST_FUNC(test_mpeg1_block_decode,         0, TEST_FLAGS_NO_BENCHMARK),
+	TEST_FUNC(test_mpeg1_block_dequant,        0, TEST_FLAGS_NO_BENCHMARK),
+	TEST_FUNC(test_mpeg1_block_predict,        0, TEST_FLAGS_NO_BENCHMARK),	
 };
 
 int main() {
