--- conflicted
+++ resolved
@@ -250,8 +250,7 @@
 	TEST_FUNC(test_cache_invalidate,        1763, TEST_FLAGS_NONE),
 	TEST_FUNC(test_debug_sdfs,                 0, TEST_FLAGS_NO_BENCHMARK),
 	TEST_FUNC(test_dma_read_misalign,       7003, TEST_FLAGS_NONE),
-<<<<<<< HEAD
-	TEST_FUNC(test_cop1_denormalized_float,    0, TEST_FLAGS_NO_EMULATOR),
+	TEST_FUNC(test_cop1_denormalized_float,    0, TEST_FLAGS_NO_BENCHMARK),
 	TEST_FUNC(test_backtrace_analyze,          0, TEST_FLAGS_NO_BENCHMARK),
 	TEST_FUNC(test_backtrace_basic,            0, TEST_FLAGS_NO_BENCHMARK),
 	TEST_FUNC(test_backtrace_fp,               0, TEST_FLAGS_NO_BENCHMARK),
@@ -259,9 +258,6 @@
 	TEST_FUNC(test_backtrace_exception_leaf,   0, TEST_FLAGS_NO_BENCHMARK),
 	TEST_FUNC(test_backtrace_exception_fp,     0, TEST_FLAGS_NO_BENCHMARK),
 	TEST_FUNC(test_backtrace_invalidptr,       0, TEST_FLAGS_NO_BENCHMARK),
-=======
-	TEST_FUNC(test_cop1_denormalized_float,    0, TEST_FLAGS_NO_BENCHMARK),
->>>>>>> 03e694d5
 	TEST_FUNC(test_rspq_queue_single,          0, TEST_FLAGS_NO_BENCHMARK),
 	TEST_FUNC(test_rspq_queue_multiple,        0, TEST_FLAGS_NO_BENCHMARK),
 	TEST_FUNC(test_rspq_queue_rapid,           0, TEST_FLAGS_NO_BENCHMARK),
