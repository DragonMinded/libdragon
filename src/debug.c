--- conflicted
+++ resolved
@@ -27,11 +27,8 @@
 // SD implementations
 #include "debug_sdfs_ed64.c"
 #include "debug_sdfs_64drive.c"
-<<<<<<< HEAD
+#include "debug_sdfs_sc64.c"
 #include "debug_sdfs_ddr64.c"
-=======
-#include "debug_sdfs_sc64.c"
->>>>>>> ddabcd38
 
 /**
  * @defgroup debug Debugging Support
@@ -259,14 +256,6 @@
 	fat_disk_ioctl_default
 };
 
-<<<<<<< HEAD
-static fat_disk_t fat_disk_ddr64 =
-{
-	fat_disk_initialize_ddr64,
-	fat_disk_status_default,
-	fat_disk_read_ddr64,
-	fat_disk_write_ddr64,
-=======
 static fat_disk_t fat_disk_sc64 =
 {
 	fat_disk_initialize_sc64,
@@ -274,8 +263,17 @@
 	fat_disk_read_sc64,
 	fat_disk_read_sdram_sc64,
 	fat_disk_write_sc64,
->>>>>>> ddabcd38
 	fat_disk_ioctl_default
+};
+
+static fat_disk_t fat_disk_ddr64 =
+{
+    fat_disk_initialize_ddr64,
+    fat_disk_status_default,
+    fat_disk_read_ddr64,
+	NULL,
+    fat_disk_write_ddr64,
+    fat_disk_ioctl_default
 };
 
 /*********************************************************************
@@ -521,14 +519,12 @@
 	case CART_EVERDRIVE:
 		fat_disks[FAT_VOLUME_SD] = fat_disk_everdrive;
 		break;
-<<<<<<< HEAD
-	case CART_DDR64:
-		fat_disks[FAT_VOLUME_SD] = fat_disk_ddr64;
-=======
 	case CART_SC64:
 		fat_disks[FAT_VOLUME_SD] = fat_disk_sc64;
->>>>>>> ddabcd38
 		break;
+    case CART_DDR64:
+        fat_disks[FAT_VOLUME_SD] = fat_disk_ddr64;
+        break;
 	default:
 		return false;
 	}
@@ -622,8 +618,6 @@
 {
 	debug_assert_func_f(file, line, func, failedexpr, NULL);
 }
-<<<<<<< HEAD
-=======
 
 void debug_hexdump(const void *vbuf, int size)
 {
@@ -681,5 +675,4 @@
 void debug_backtrace(void)
 {
 	__debug_backtrace(stderr, false);
-}
->>>>>>> ddabcd38
+}