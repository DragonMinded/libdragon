/**
 * @file dlfcn.c
 * @brief Dynamic linker subsystem
 * @ingroup dl
 */
#include <malloc.h>
#include <string.h>
#include <stdlib.h>
#include <stdarg.h>
#include <stdint.h>
#include "dlfcn.h"
#include "debug.h"
#include "asset.h"
#include "dragonfs.h"
#include "dma.h"
#include "n64sys.h"
#include "rompak_internal.h"
#include "utils.h"
#include "dlfcn_internal.h"

/**
 * @defgroup dl Dynamic linker subsystem
 * @ingroup libdragon
 * @brief Interface to libdl-style dynamic linker
 *
 * The dynamic linker subsystem allows users to load code from the
 * program's DragonFS filesystem (see dfs.h). Code is stored in a custom
 * dynamically linked format (extension of .dso) to allow for loading
 * and running code placed at arbitrary memory addresses and resolving
 * external references to the main executable and other dynamically
 * linked modules. External references are resolved by name with symbol
 * tables provided by each dynamically linked module and are also
 * provided by a file in the rompak (MSYM) (see rompak_internal.h) for
 * the main executable.
 *
 * To access this system, one must first call dlopen to load a
 * dynamically linked module and return a handle to the module.
 * Then, one can all dlsym to access functions and variables exported
 * from this module with the returned handle. This function can also
 * access symbols that are in the global symbol table with the
 * special handle RTLD_DEFAULT. Once one is done with the module, one
 * can call dlclose to close the module.
 *
 * @{
 */

/** @brief Macro to round up pointer */
#define PTR_ROUND_UP(ptr, d) ((void *)ROUND_UP((uintptr_t)(ptr), (d)))
/** @brief Macro to add base to pointer */
#define PTR_DECODE(base, ptr) ((void*)(((uint8_t*)(base)) + (uintptr_t)(ptr)))

/** @brief Function to register exception frames */
extern void __register_frame_info(void *ptr, void *object);
/** @brief Function to unregister exception frames */
extern void __deregister_frame_info(void *ptr);
/** @brief Function to run atexit destructors for a module */
extern void __cxa_finalize(void *dso);

/** @brief Demangler function */
demangle_func __dl_demangle_func;

/** @brief Module resolver */
module_lookup_func __dl_lookup_module;
/** @brief Module list head */
dl_module_t *__dl_list_head;
/** @brief Module list tail */
dl_module_t *__dl_list_tail;
/** @brief Number of loaded modules */
size_t __dl_num_loaded_modules;
/** @brief String of last error */
static char error_string[256];
/** @brief Whether an error is present */
static bool error_present;
/** @brief Main executable symbol table */
static dso_sym_t *mainexe_sym_table;
/** @brief Number of symbols in main executable symbol table */
static uint32_t mainexe_sym_count;

/**
 * @brief Insert module into module list
 * 
 * This function is non-static to help debuggers support overlays.
 *
 * @param module  Pointer to module
 */
void __attribute__((noinline)) __dl_insert_module(dl_module_t *module)
{
    dl_module_t *prev = __dl_list_tail;
    //Insert module at end of list
    if(!prev) {
        __dl_list_head = module;
    } else {
        prev->next = module;
    }
    //Set up module links
    module->prev = prev;
    module->next = NULL;
    __dl_list_tail = module; //Mark this module as end of list
	__dl_num_loaded_modules++; //Mark one more loaded module
}

/**
 * @brief Remove module from module list
 * 
 * This function is non-static to help debuggers support overlays.
 *
 * @param module  Pointer to module
 */
void __attribute__((noinline)) __dl_remove_module(dl_module_t *module)
{
    dl_module_t *next = module->next;
    dl_module_t *prev = module->prev;
    //Remove back links to this module
    if(!next) {
        __dl_list_tail = prev;
    } else {
        next->prev = prev;
    }
    //Remove forward links to this module
    if(!prev) {
        __dl_list_head = next;
    } else {
        prev->next = next;
    }
	__dl_num_loaded_modules--; //Remove one loaded module
}

static void fixup_sym_names(dso_sym_t *syms, uint8_t *name_base, uint32_t num_syms)
{
    //Fixup symbol name pointers
    for(uint32_t i=0; i<num_syms; i++) {
        syms[i].name = PTR_DECODE(name_base, syms[i].name);
    }
}

static void load_mainexe_sym_table()
{
    mainexe_sym_info_t __attribute__((aligned(8))) mainexe_sym_info;
    //Search for main executable symbol table
    uint32_t rom_addr = rompak_search_ext(".msym");
    assertf(rom_addr != 0, "Main executable symbol table not found");
    //Read header for main executable symbol table
    data_cache_hit_writeback_invalidate(&mainexe_sym_info, sizeof(mainexe_sym_info));
    dma_read_raw_async(&mainexe_sym_info, rom_addr, sizeof(mainexe_sym_info));
    dma_wait();
    //Verify main executable symbol table
    if(mainexe_sym_info.magic != DSO_MAINEXE_SYM_DATA_MAGIC || mainexe_sym_info.size == 0) {
        debugf("Invalid main executable symbol table\n");
        return;
    }
    //Read main executable symbol table
    mainexe_sym_table = malloc(mainexe_sym_info.size);
    data_cache_hit_writeback_invalidate(mainexe_sym_table, mainexe_sym_info.size);
    dma_read_raw_async(mainexe_sym_table, rom_addr+sizeof(mainexe_sym_info), mainexe_sym_info.size);
    dma_wait();
    //Fixup main executable symbol table
    mainexe_sym_count = mainexe_sym_info.num_syms;
    fixup_sym_names(mainexe_sym_table, (uint8_t *)mainexe_sym_table, mainexe_sym_count);
}

static int sym_compare(const void *arg1, const void *arg2)
{
    const dso_sym_t *sym1 = arg1;
    const dso_sym_t *sym2 = arg2;
    return strcmp(sym1->name, sym2->name);
}

static dso_sym_t *search_sym_array(dso_sym_t *syms, uint32_t num_syms, const char *name)
{
    dso_sym_t search_sym = { (char *)name, 0, 0 };
    return bsearch(&search_sym, syms, num_syms, sizeof(dso_sym_t), sym_compare);
}

static dso_sym_t *search_module_exports(dso_module_t *module, const char *name)
{
    uint32_t first_export_sym = module->num_import_syms+1;
    return search_sym_array(&module->syms[first_export_sym], module->num_syms-first_export_sym, name);
}

static dso_sym_t *search_module_next_sym(dl_module_t *from, const char *name)
{
    //Iterate through further modules symbol tables
    dl_module_t *curr = from;
    while(curr) {
        //Search only symbol tables with symbols exposed
        if(curr->mode & RTLD_GLOBAL) {
            //Search through module symbol table
            dso_sym_t *symbol = search_module_exports(curr, name);
            if(symbol) {
                //Found symbol in module symbol table
                return symbol;
            }
        }
        curr = curr->next; //Iterate to next module
    }
    return NULL;
}

static dso_sym_t *search_global_sym(const char *name)
{
    //Load main executable symbol table if not loaded
    if(!mainexe_sym_table) {
        load_mainexe_sym_table();
    }
    //Search main executable symbol table if present
    if(mainexe_sym_table) {
        dso_sym_t *symbol = search_sym_array(mainexe_sym_table, mainexe_sym_count, name);
        if(symbol) {
            //Found symbol in main executable
            return symbol;
        }
    }
    //Search whole list of modules
    return search_module_next_sym(__dl_list_head, name);
}

static void resolve_syms(dso_module_t *module)
{
    for(uint32_t i=0; i<module->num_syms; i++) {
        if(i >= 1 && i < module->num_import_syms+1) {
            dso_sym_t *found_sym = search_global_sym(module->syms[i].name);
            bool weak = false;
            if(module->syms[i].info & 0x80000000) {
                weak = true;
            }
            if(!weak) {
                if(!found_sym) {
                    if(__dl_demangle_func) {
                        //Output symbol find error with demangled name if one exists
                        char *demangle_name = __dl_demangle_func(module->syms[i].name);
                        if(demangle_name) {
                            assertf(0, "Failed to find symbol %s(%s)", module->syms[i].name, demangle_name);
                        }
                    }
                    assertf(0, "Failed to find symbol %s", module->syms[i].name);
                }
                module->syms[i].value = found_sym->value;
            } else {
                //Set symbol value if found
                if(found_sym) {
                    module->syms[i].value = found_sym->value;
                }
            }
        } else {
            //Add program base address to non-absolute symbol addresses
            if(!(module->syms[i].info & 0x40000000)) {
                module->syms[i].value = (uintptr_t)PTR_DECODE(module->prog_base, module->syms[i].value);
            }
        }
    }
}

static void output_error(const char *fmt, ...)
{
    va_list va;
    va_start(va, fmt);
    vsnprintf(error_string, sizeof(error_string), fmt, va);
    debugf(error_string);
    debugf("\n");
    error_present = true;
    va_end(va);
}

static dl_module_t *search_module_filename(const char *filename)
{
    dl_module_t *curr = __dl_list_head;
    while(curr) {
        if(!strcmp(filename, curr->filename)) {
            return curr;
        }
        curr = curr->next;
    }
    return NULL;
}

static void flush_module(dso_module_t *module)
{
    //Invalidate data cache
    data_cache_hit_writeback_invalidate(module->prog_base, module->prog_size);
    inst_cache_hit_invalidate(module->prog_base, module->prog_size);
}

static void relocate_module(dso_module_t *module)
{
    //Process relocations
    for(uint32_t i=0; i<module->num_relocs; i++) {
        dso_reloc_t *reloc = &module->relocs[i];
        u_uint32_t *target = PTR_DECODE(module->prog_base, reloc->offset);
        uint8_t type = reloc->info >> 24;
        //Calculate symbol address
        uint32_t sym_addr = module->syms[reloc->info & 0xFFFFFF].value;
        switch(type) {
            case R_MIPS_NONE:
                break;
                
            case R_MIPS_32:
                *target += sym_addr;
                break;
                
            case R_MIPS_26:
            {
                uint32_t target_addr = ((*target & 0x3FFFFFF) << 2)+sym_addr;
                *target = (*target & 0xFC000000)|((target_addr & 0xFFFFFFC) >> 2);
            }
            break;
            
            case R_MIPS_HI16:
            {
                uint16_t hi = *target & 0xFFFF; //Read hi from instruction
                uint32_t addr = hi << 16; //Setup address from hi
                bool lo_found = false;
                //Search for next R_MIPS_LO16 relocation
                for(uint32_t j=i+1; j<module->num_relocs; j++) {
                    dso_reloc_t *new_reloc = &module->relocs[j];
                    type = new_reloc->info >> 24;
                    if(type == R_MIPS_LO16) {
                        //Pair for R_MIPS_HI16 relocation found
                        u_uint32_t *lo_target = PTR_DECODE(module->prog_base, new_reloc->offset);
                        int16_t lo = *lo_target & 0xFFFF; //Read lo from target of paired relocation
                        //Update address
                        addr += lo;
                        addr += sym_addr;
                        //Calculate hi
                        hi = addr >> 16;
                        if(addr & 0x8000) {
                            //Do hi carry
                            hi++;
                        }
                        lo_found = true;
                        break;
                    }
                }
                assertf(lo_found, "Unpaired R_MIPS_HI16 relocation");
                *target = (*target & 0xFFFF0000)|hi; //Write hi to instruction
            }
            break;
            
            case R_MIPS_LO16:
            {
                uint16_t lo = *target & 0xFFFF; //Read lo from instruction
                lo += sym_addr; //Calulate new lo
                *target = (*target & 0xFFFF0000)|lo; //Write lo to instruction
            }
            break;
            
            default:
                assertf(0, "Unknown relocation type %d", type);
                break;
        }
    }
}

static void fixup_dso_deps(dso_module_t *module)
{
    if(module->dso_deps == NULL) {
        return;
    }
    module->dso_deps = PTR_DECODE(module->prog_base, module->dso_deps);
    for(uint32_t i=0; i<module->dso_dep_count; i++) {
        module->dso_deps[i] = PTR_DECODE(module->prog_base, module->dso_deps[i]);
    }
}

static void load_dso_deps(dso_module_t *module)
{
    if(module->dso_deps == NULL) {
        return;
    }
    for(uint32_t i=0; i<module->dso_dep_count; i++) {
        dlopen(module->dso_deps[i], RTLD_GLOBAL);
    }
}

static void link_module(dso_module_t *module)
{
    
    fixup_sym_names(module->syms, (uint8_t *)module, module->num_syms);
    fixup_dso_deps(module);
    load_dso_deps(module);
    resolve_syms(module);
    relocate_module(module);
    flush_module(module);
}

static void start_module(dl_module_t *handle)
{
    dso_sym_t *eh_frame_begin = search_module_exports(handle, "__EH_FRAME_BEGIN__");
    if(eh_frame_begin) {
        __register_frame_info((void *)eh_frame_begin->value, handle->ehframe_obj);
    }
    dso_sym_t *ctor_list = search_module_exports(handle, "__CTOR_LIST__");
    if(ctor_list) {
        func_ptr *curr = (func_ptr *)ctor_list->value;
        while(*curr) {
            (*curr)();
            curr--;
        }
    }
}

static dl_module_t *lookup_module(const void *addr)
{
    //Iterate over modules
    dl_module_t *curr = __dl_list_head;
    while(curr) {
        //Get module address range
        void *min_addr = curr->prog_base;
        void *max_addr = PTR_DECODE(min_addr, curr->prog_size);
        if(addr >= min_addr && addr < max_addr) {
            //Address is inside module
            return curr;
        }
        curr = curr->next; //Iterate to next module
    }
    //Address is not inside any module
    return NULL;
}

void *dlopen(const char *filename, int mode)
{
    dl_module_t *handle;
    assertf(strncmp(filename, "rom:/", 5) == 0, "Cannot open %s: dlopen only supports files in ROM (rom:/)", filename);
    assertf(strlen(filename) <= 255, "dlopen only supports filenames with no more than 255 characters");
    handle = search_module_filename(filename);
    if(mode & ~(RTLD_GLOBAL|RTLD_NODELETE|RTLD_NOLOAD)) {
        output_error("invalid mode for dlopen()");
        return NULL;
    }
    if(mode & RTLD_NOLOAD) {
        if(handle) {
            handle->mode = mode & ~RTLD_NOLOAD;
        }
        return handle;
    }
    if(handle) {
        //Increment use count
        handle->ref_count++;
    } else {
        handle = asset_load(filename, NULL);
        assertf(handle->magic == DSO_MAGIC, "Invalid DSO file");
        //Relocate header pointers
        handle->filename = PTR_DECODE(handle, handle->filename);
        handle->syms = PTR_DECODE(handle, handle->syms);
        handle->relocs = PTR_DECODE(handle, handle->relocs);
        handle->prog_base = PTR_DECODE(handle, handle->prog_base);
        handle->src_elf = PTR_DECODE(handle, handle->src_elf);
        //Read symbols
        sprintf(handle->filename, "%s.sym", filename+5);
        handle->sym_romofs = dfs_rom_addr(handle->filename) & 0x1FFFFFFF;
        if(handle->sym_romofs == 0) {
            //Warn if symbol file was not found in ROM
            debugf("Could not find module symbol file %s.\n", handle->filename);
            debugf("Will not get symbolic backtraces through this module.\n");
        }
        //Add module handle to list
        handle->ref_count = 1;
        strcpy(handle->filename, filename);
		__dl_lookup_module = lookup_module;
        __dl_insert_module(handle);
<<<<<<< HEAD
        //Link module
        link_module(handle);
        handle->mode = mode;

=======
>>>>>>> 5a17a62b
        //Start running module
        start_module(handle);
    }
    //Return module handle
    return handle;
}

static bool is_valid_module(dl_module_t *module)
{
    //Iterate over loaded modules
    dl_module_t *curr = __dl_list_head;
    while(curr) {
        if(curr == module) {
            //Found module loaded
            return true;
        }
        curr = curr->next; //Iterate to next module
    }
    //Module is not found
    return false;
}

bool __dl_is_valid_handle(void *handle)
{
    return is_valid_module(handle);
}

void *dlsym(void *handle, const char *symbol)
{
    dso_sym_t *symbol_info;
    if(handle == RTLD_DEFAULT) {
        //RTLD_DEFAULT searches through global symbols
        symbol_info = search_global_sym(symbol);
    } else if(handle == RTLD_NEXT) {
        //RTLD_NEXT starts searching at module dlsym was called from
        dl_module_t *module = lookup_module(__builtin_return_address(0));
        if(!module) {
            //Report error if called with RTLD_NEXT from code not in module
            output_error("RTLD_NEXT used in code not dynamically loaded");
            return NULL;
        }
        symbol_info = search_module_next_sym(module, symbol);
    } else {
        //Search module symbol table
        dl_module_t *module = handle;
        assertf(is_valid_module(module), "dlsym called on invalid handle");
        symbol_info = search_module_exports(module, symbol);
    }
    //Output error if symbol is not found
    if(!symbol_info) {
        output_error("undefined symbol: %s", symbol);
        return NULL;
    }
    //Return symbol address
    return (void *)symbol_info->value;
}

static bool is_module_referenced(dl_module_t *module)
{
    //Address range for this module
    void *min_addr = module->prog_base;
    void *max_addr = PTR_DECODE(min_addr, module->prog_size);
    //Iterate over modules
    dl_module_t *curr = __dl_list_head;
    while(curr) {
        //Skip this module
        if(curr == module) {
            curr = curr->next; //Iterate to next module
            continue;
        }
        //Search through imports referencing this module
        for(uint32_t i=0; i<curr->num_import_syms; i++) {
            void *addr = (void *)curr->syms[i+1].value;
            if(addr >= min_addr && addr < max_addr) {
                //Found external symbol referencing this module
                return true;
            }
        }
        curr = curr->next; //Iterate to next module
    }
    //Did not find module being referenced by symbol
    return false;
}

static void end_module(dl_module_t *module)
{
    //Call atexit destructors for this module
    dso_sym_t *dso_handle = search_module_exports(module, "__dso_handle");
    if(dso_handle) {
        __cxa_finalize((void *)dso_handle->value);
    }
    //Run destructors for this module
    dso_sym_t *dtor_list = search_module_exports(module, "__DTOR_LIST__");
    if(dtor_list) {
        func_ptr *curr = (func_ptr *)dtor_list->value;
        while(*curr) {
            (*curr)();
            curr++;
        }
    }
    //Deregister exception frames for this module
    dso_sym_t *eh_frame_begin = search_module_exports(module, "__EH_FRAME_BEGIN__");
    if(eh_frame_begin) {
        __register_frame_info((void *)eh_frame_begin->value, module->ehframe_obj);
    }
}

static void unload_dso_deps(dso_module_t *module)
{
    if(!module->dso_deps) {
        return;
    }
    for(uint32_t i=0; i<module->dso_dep_count; i++) {
        uint32_t module_idx = module->dso_dep_count-i-1;
        dso_module_t *del_module = search_module_filename(module->dso_deps[module_idx]);
        if(del_module) {
            dlclose(del_module);
        }
    }
}

static void close_module(dl_module_t *module)
{
    //Deinitialize module
    end_module(module);
    //Remove module from memory
    __dl_remove_module(module);
<<<<<<< HEAD
    unload_dso_deps(module);
=======
>>>>>>> 5a17a62b
    free(module);
}

static void close_unused_modules()
{
    //Iterate through modules
    dl_module_t *curr = __dl_list_head;
    while(curr) {
        dl_module_t *next = curr->next; //Find next module before being removed
        //Close module if 0 uses remain and module is not referenced
        if(curr->ref_count == 0 && !is_module_referenced(curr)) {
            close_module(curr);
        }
        curr = next; //Iterate to next module
    }
}

int dlclose(void *handle)
{
    dl_module_t *module = handle;
    //Output error if module handle is not valid
    if(!is_valid_module(module)) {
        output_error("shared object not open");
        return 1;
    }
    //Do nothing but report success if module mode is RTLD_NODELETE
    if(module->mode & RTLD_NODELETE) {
        return 0;
    }
    //Decrease use count to minimum of 0
    if(module->ref_count > 0) {
        --module->ref_count;
    }
    //Close this module if possible
    if(module->ref_count == 0 && !is_module_referenced(module)) {
        close_module(module);
    }
    //Close any modules that are now unused
    close_unused_modules();
    //Report success
    return 0;
}

int dladdr(const void *addr, Dl_info *info)
{
    dl_module_t *module = lookup_module(addr);
    if(!module) {
        //Return NULL properties
        info->dli_fname = NULL;
        info->dli_fbase = NULL;
        info->dli_sname = NULL;
        info->dli_saddr = NULL;
        return 0;
    }
    //Initialize shared object properties
    info->dli_fname = module->filename;
    info->dli_fbase = module;
    //Initialize symbol properties to NULL
    info->dli_sname = NULL;
    info->dli_saddr = NULL;
    //Iterate over export symbols
    uint32_t first_export_sym = module->num_import_syms+1;
    for(uint32_t i=0; i<module->num_syms-first_export_sym; i++) {
        dso_sym_t *sym = &module->syms[first_export_sym+i];
        //Calculate symbol address range
        void *sym_min = (void *)sym->value;
        uint32_t sym_size = sym->info & 0x3FFFFFFF;
        void *sym_max = PTR_DECODE(sym_min, sym_size);
        if(addr >= sym_min && addr <= sym_max) {
            //Report symbol info if inside address range
            info->dli_sname = sym->name;
            info->dli_saddr = sym_min;
            break;
        }
    }
    return 1;
}

char *dlerror(void)
{
    if(!error_present) {
        //Return nothing if error status is cleared
        return NULL;
    }
    //Return error and clear error status
    error_present = false;
    return error_string;
}

/** @} */<|MERGE_RESOLUTION|>--- conflicted
+++ resolved
@@ -457,13 +457,9 @@
         strcpy(handle->filename, filename);
 		__dl_lookup_module = lookup_module;
         __dl_insert_module(handle);
-<<<<<<< HEAD
         //Link module
         link_module(handle);
         handle->mode = mode;
-
-=======
->>>>>>> 5a17a62b
         //Start running module
         start_module(handle);
     }
@@ -591,10 +587,7 @@
     end_module(module);
     //Remove module from memory
     __dl_remove_module(module);
-<<<<<<< HEAD
     unload_dso_deps(module);
-=======
->>>>>>> 5a17a62b
     free(module);
 }
 
