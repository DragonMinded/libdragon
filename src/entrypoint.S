--- conflicted
+++ resolved
@@ -85,17 +85,10 @@
 
 	/* Wait for DMA transfer to be finished */
 	lui t0, 0xA460
-<<<<<<< HEAD
 .Lwait_dma_end:
-	lw t1, 0x10(t0)
-	andi t1, 3
-	bnez t1, .Lwait_dma_end
-=======
-wait_dma_end:
 	lw t1, 0x10(t0)             /* PI_STATUS */
 	andi t1, 3                  /* PI_STATUS_DMA_BUSY | PI_STATUS_IO_BUSY */
-	bnez t1, wait_dma_end
->>>>>>> 03e694d5
+	bnez t1, .Lwait_dma_end
 	nop
 
 	/* Store the bbplayer flag now that BSS has been cleared */
