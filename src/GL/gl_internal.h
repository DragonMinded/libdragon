--- conflicted
+++ resolved
@@ -11,11 +11,8 @@
 #include "gl_constants.h"
 #include "rspq.h"
 #include "rdpq.h"
-<<<<<<< HEAD
 #include "../rdpq/rdpq_internal.h"
-=======
 #include "rdpq_tri.h"
->>>>>>> 39849f80
 
 #define RADIANS(x) ((x) * M_PI / 180.0f)
 
