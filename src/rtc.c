--- conflicted
+++ resolved
@@ -12,41 +12,11 @@
 #include "timer.h"
 
 /**
-<<<<<<< HEAD
  * @addtogroup rtc
  * @{
  */
 
 // MARK: Static variables
-=======
- * @brief Joybus real-time clock identifier.
- *
- * A magic value in the SI RTC status response that indicates the Joybus RTC
- * is present.
- */
-#define JOYBUS_RTC_IDENTIFIER 0x1000
-
-/**
- * @brief Duration (in milliseconds) to wait after writing a Joybus RTC block.
- *
- * The software should wait for the previous RTC write to finish before issuing
- * another Joybus RTC command. Ideally, you could read the RTC status byte to
- * determine when to proceed, but some RTC reproductions do not correctly
- * implement the RTC status response, so a delay is used for compatibility.
- */
-#define JOYBUS_RTC_WRITE_BLOCK_DELAY 20
-/**
- * @brief Duration (in milliseconds) to wait after setting Joybus RTC time.
- *
- * 64drive hw2 only updates the RTC readout a few times per second, so it is
- * possible to write a new time, then read back the previous time before the
- * 64drive clock ticks to update the "shadow interface" that the SI reads from.
- *
- * Without this delay, the #rtc_is_writable test may fail intermittently on
- * 64drive hw2.
- */
-#define JOYBUS_RTC_WRITE_FINISHED_DELAY 500
->>>>>>> dc3b17f9
 
 /** @brief Refcount of #rtc_init vs #rtc_close calls. */
 static int rtc_init_refcount = 0;
@@ -153,11 +123,7 @@
     return rtc_cache_time + seconds_since;
 }
 
-<<<<<<< HEAD
 bool rtc_set_time( time_t new_time )
-=======
-bool rtc_init( void )
->>>>>>> dc3b17f9
 {
     bool written = false;
     if( rtc_source == RTC_SOURCE_JOYBUS )
@@ -170,11 +136,7 @@
     return written;
 }
 
-<<<<<<< HEAD
 bool rtc_is_persistent( void )
-=======
-void rtc_close( void )
->>>>>>> dc3b17f9
 {
     time_t restore_time = rtc_cache_time;
     /* write_time could be any time except the present time */
@@ -183,21 +145,10 @@
     bool written = rtc_set_time( write_time );
     if( !written ) return false;
 
-<<<<<<< HEAD
     if( rtc_source == RTC_SOURCE_JOYBUS )
     {
         joybus_rtc_wait_for_write_finished();
     }
-=======
-void rtc_normalize_time( rtc_time_t * rtc_time )
-{
-    /* Clamp date/time values that have static limits */
-    if( rtc_time->year < 1900 ) rtc_time->year = 1900;
-    if( rtc_time->month > 11 ) rtc_time->month = 11;
-    if( rtc_time->hour > 23 ) rtc_time->hour = 23;
-    if( rtc_time->min > 59 ) rtc_time->min = 59;
-    if( rtc_time->sec > 59 ) rtc_time->sec = 59;
->>>>>>> dc3b17f9
 
     if ( !rtc_resync_time() ) return false;
     time_t verify_time = rtc_cache_time;
@@ -226,38 +177,7 @@
     return rtc_set_time( new_time );
 }
 
-<<<<<<< HEAD
 bool rtc_is_writable( void ) 
 {
     return rtc_is_persistent(); 
-}
-
-/** @} */ /* rtc */
-=======
-bool rtc_is_writable( void )
-{
-    rtc_time_t restore_time;
-    rtc_time_t verify_time;
-    /* These values are arbitrary but unlikely to be the current date/time. */
-    rtc_time_t write_time = { 2003, 10, 3, 1, 2, 3, 0 };
-
-    rtc_get( &restore_time );
-
-    bool written = rtc_set( &write_time );
-    if( !written ) return false;
-
-    rtc_get( &verify_time );
-
-    bool verified = (
-        verify_time.year  == write_time.year  &&
-        verify_time.month == write_time.month &&
-        verify_time.day   == write_time.day   &&
-        verify_time.hour  == write_time.hour  &&
-        verify_time.min   == write_time.min
-    );
-
-    if( verified ) rtc_set( &restore_time );
-
-    return verified;
-}
->>>>>>> dc3b17f9
+}