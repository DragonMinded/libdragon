#define _GNU_SOURCE
#include <assert.h>
#include <stdio.h>
#include <stdint.h>
#include <stdbool.h>
#include <stdarg.h>

#include "common/subprocess.h"
#include "common/polyfill.h"
#include "common/utils.h"
#include "common/binout.h"

#include "common/binout.c"

bool flag_verbose = false;
int flag_max_sym_len = 64;
bool flag_inlines = true;
const char *n64_inst = NULL;

// Printf if verbose
void verbose(const char *fmt, ...) {
    if (flag_verbose) {
        va_list args;
        va_start(args, fmt);
        vprintf(fmt, args);
        va_end(args);
    }
}

void usage(const char *progname)
{
    fprintf(stderr, "%s - Prepare symbol table for N64 ROMs\n", progname);
    fprintf(stderr, "\n");
    fprintf(stderr, "Usage: %s [flags] <program.elf> [<program.sym>]\n", progname);
    fprintf(stderr, "\n");
    fprintf(stderr, "Command-line flags:\n");
    fprintf(stderr, "   -v/--verbose          Verbose output\n");
    fprintf(stderr, "   -m/--max-len <N>      Maximum symbol length (default: 64)\n");
    fprintf(stderr, "   --no-inlines          Do not export inlined symbols\n");
    fprintf(stderr, "\n");
    fprintf(stderr, "This program requires a libdragon toolchain installed in $N64_INST.\n");
}

char *stringtable = NULL;
struct { char *key; int value; } *string_hash = NULL;

int stringtable_add(char *word)
{
    if (!string_hash) {
        stbds_sh_new_arena(string_hash);
        stbds_shdefault(string_hash, -1);
    }

    int word_len = strlen(word);
    if (stringtable) {
        int pos = stbds_shget(string_hash, word);
        if (pos >= 0)
            return pos;
    }

    // Append the word (without the trailing \0)
    int idx = stbds_arraddnindex(stringtable, word_len);
    memcpy(stringtable + idx, word, word_len);

    // Add all prefixes to the hash
    for (int i = word_len; i >= 2; --i) {
        char ch = word[i];
        word[i] = 0;
        stbds_shput(string_hash, word, idx);
        word[i] = ch;
    }
    return idx;
}

struct symtable_s {
    uint32_t uuid;
    uint32_t addr;
    char *func;
    char *file;
    int line;

    int func_sidx;
    int file_sidx;

    int func_offset;

    bool is_func, is_inline;
} *symtable = NULL;

void symbol_add(const char *elf, uint32_t addr, bool is_func)
{
    // We keep one addr2line process open for the last ELF file we processed.
    // This allows to convert multiple symbols very fast, avoiding spawning a
    // new process for each symbol.
    // NOTE: we cannot use popen() here because on some platforms (eg. glibc)
    // it only allows a single direction pipe, and we need both directions.
    // So we rely on the subprocess library for this.
    static char *addrbin = NULL;
    static struct subprocess_s subp;
    static FILE *addr2line_w = NULL, *addr2line_r = NULL;
    static const char *cur_elf = NULL;
    static char *line_buf = NULL;
    static size_t line_buf_size = 0;

    // Check if this is a new ELF file (or it's the first time we run this function)
    if (!cur_elf || strcmp(cur_elf, elf)) {
        if (cur_elf) {
            subprocess_terminate(&subp);
            cur_elf = NULL; addr2line_r = addr2line_w = NULL;
        }
        if (!addrbin)
            asprintf(&addrbin, "%s/bin/mips64-elf-addr2line", n64_inst);

        const char *cmd_addr[16] = {0}; int i = 0;
        cmd_addr[i++] = addrbin;
        cmd_addr[i++] = "--addresses";
        cmd_addr[i++] = "--functions";
        cmd_addr[i++] = "--demangle";
        if (flag_inlines) cmd_addr[i++] = "--inlines";
        cmd_addr[i++] = "--exe";
        cmd_addr[i++] = elf;

        if (subprocess_create(cmd_addr, subprocess_option_no_window, &subp) != 0) {
            fprintf(stderr, "Error: cannot run: %s\n", addrbin);
            exit(1);
        }
        addr2line_w = subprocess_stdin(&subp);
        addr2line_r = subprocess_stdout(&subp);
        cur_elf = elf;
    }

    // Send the address to addr2line and fetch back the symbol and the function name
    // Since we activated the "--inlines" option, addr2line produces an unknown number
    // of output lines. This is a problem with pipes, as we don't know when to stop.
    // Thus, we always add a dummy second address (0xffffffff) so that we stop when we see the
    // reply for it. NOTE: we can't use 0x0 as dummy address as DSOs are partially
    // linked so there are really symbols at 0.
    fprintf(addr2line_w, "%08x\n0xffffffff\n", addr);
    fflush(addr2line_w);

    // First line is the address. It's just an echo, so ignore it.
    int n = getline(&line_buf, &line_buf_size, addr2line_r);
    assert(n >= 2 && strncmp(line_buf, "0x", 2) == 0);

    // Add one symbol for each inlined function
    bool at_least_one = false;
    while (1) {
        // First line is the function name. If instead it's the dummy 0x0 address,
        // it means that we're done.
        int n = getline(&line_buf, &line_buf_size, addr2line_r);
<<<<<<< HEAD
        if (strncmp(line_buf, "0xffffffff", 10) == 0) break;
        n--;
        if (line_buf[n-1] == '\r') n--; // Remove trailing \r (Windows)
=======
        assert(n != -1);
        if (strncmp(line_buf, "0x00000000", 10) == 0) break;
>>>>>>> 8fcaba63

        // If the function of name is longer than 64 bytes, truncate it. This also
        // avoid paradoxically long function names like in C++ that can even be
        // several thousands of characters long.
        char *func = strndup(line_buf, MIN(n, flag_max_sym_len));
        if (n > flag_max_sym_len) strcpy(&func[flag_max_sym_len-3], "...");

        // Second line is the file name and line number
        int ret = getline(&line_buf, &line_buf_size, addr2line_r);
        assert(ret != -1);
        char *colon = strrchr(line_buf, ':');
        char *file = strndup(line_buf, colon - line_buf);
        int line = atoi(colon + 1);

        // Add the callsite to the list
        stbds_arrput(symtable, ((struct symtable_s) {
            .uuid = stbds_arrlen(symtable),
            .addr = addr,
            .func = func,
            .file = file,
            .line = line,
            .is_func = is_func,
            .is_inline = true,
        }));
        at_least_one = true;
    }
    assert(at_least_one);
    symtable[stbds_arrlen(symtable)-1].is_inline = false;

    // Read and skip the two remaining lines (function and file position)
    // that refers to the dummy 0x0 address
    getline(&line_buf, &line_buf_size, addr2line_r);
    getline(&line_buf, &line_buf_size, addr2line_r);
}

void elf_find_callsites(const char *elf)
{
    // Start objdump to parse the disassembly of the ELF file
    char *cmd = NULL;
    asprintf(&cmd, "%s/bin/mips64-elf-objdump -d %s", n64_inst, elf);
    verbose("Running: %s\n", cmd);
    FILE *disasm = popen(cmd, "r");
    if (!disasm) {
        fprintf(stderr, "Error: cannot run: %s\n", cmd);
        exit(1);
    }

    // Parse the disassembly
    char *line = NULL; size_t line_size = 0;
    while (getline(&line, &line_size, disasm) != -1) {
        // Find the functions
        if (strstr(line, ">:")) {
            uint32_t addr = strtoul(line, NULL, 16);
            symbol_add(elf, addr, true);
        }
        // Find the callsites
        if (strstr(line, "\tjal\t") || strstr(line, "\tjalr\t")) {
            uint32_t addr = strtoul(line, NULL, 16);
            symbol_add(elf, addr, false);
        }
    }
    free(line);
    pclose(disasm);
    free(cmd);
}

void compute_function_offsets(void)
{
    uint32_t func_addr = 0;
    for (int i=0; i<stbds_arrlen(symtable); i++) {
        struct symtable_s *s = &symtable[i];
        if (s->is_func) {
            func_addr = s->addr;
            s->func_offset = 0;
        } else {
            s->func_offset = s->addr - func_addr;
        }
    }
}

int symtable_sort_by_addr(const void *a, const void *b)
{
    const struct symtable_s *sa = a;
    const struct symtable_s *sb = b;
    // In case the address match, it means that there are multiple
    // inlines at this address. Sort by insertion order (aka stable sort)
    // so that we preserve the inline order.
    if (sa->addr != sb->addr)
        return sa->addr - sb->addr;
    return sa->uuid - sb->uuid;
}

int symtable_sort_by_func(const void *a, const void *b)
{
    const struct symtable_s *sa = a;
    const struct symtable_s *sb = b;
    int sa_len = sa->func ? strlen(sa->func) : 0;
    int sb_len = sb->func ? strlen(sb->func) : 0;
    return sb_len - sa_len;
}

void process(const char *infn, const char *outfn)
{
    verbose("Processing: %s -> %s\n", infn, outfn);

    // First, find all functions and call sites. We do this by disassembling
    // the ELF file and grepping it.
    elf_find_callsites(infn);
    verbose("Found %d callsites\n", stbds_arrlen(symtable));

    // Sort the symbole table by symbol length. We want longer symbols
    // to go in first, so that shorter symbols can be found as substrings.
    // We sort by function name rather than file name, because we expect
    // substrings to match more in functions.
    verbose("Sorting symbol table...\n");
    qsort(symtable, stbds_arrlen(symtable), sizeof(struct symtable_s), symtable_sort_by_func);

    // Go through the symbol table and build the string table
    verbose("Creating string table...\n");
    for (int i=0; i < stbds_arrlen(symtable); i++) {
        if (i % 5000 == 0)
            verbose("  %d/%d\n", i, stbds_arrlen(symtable));
        struct symtable_s *sym = &symtable[i];
        if (sym->func)
            sym->func_sidx = stringtable_add(sym->func);
        else
            sym->func_sidx = -1;
        if (sym->file)
            sym->file_sidx = stringtable_add(sym->file);
        else
            sym->file_sidx = -1;
    }

    // Sort the symbol table by address
    qsort(symtable, stbds_arrlen(symtable), sizeof(struct symtable_s), symtable_sort_by_addr);

    // Fill in the function offset field in the entries in the symbol table.
    verbose("Computing function offsets...\n");
    compute_function_offsets();

    // Write the symbol table to file
    verbose("Writing %s\n", outfn);
    FILE *out = fopen(outfn, "wb");
    if (!out) {
        fprintf(stderr, "Cannot create file: symtable.bin\n");
        exit(1);
    }

    // Write header. See symtable_header_t in backtrace.c for the layout.
    fwrite("SYMT", 4, 1, out);
    w32(out, 2); // Version
    int addrtable_off = w32_placeholder(out);
    w32(out, stbds_arrlen(symtable));
    int symtable_off = w32_placeholder(out);
    w32(out, stbds_arrlen(symtable));
    int stringtable_off = w32_placeholder(out);
    w32(out, stbds_arrlen(stringtable));

    // Write address table. This is a sequence of 32-bit addresses.
    walign(out, 16);
    w32_at(out, addrtable_off, ftell(out));
    for (int i=0; i < stbds_arrlen(symtable); i++) {
        struct symtable_s *sym = &symtable[i];
        w32(out, sym->addr | (sym->is_func ? 0x1 : 0) | (sym->is_inline ? 0x2 : 0));
    }

    // Write symbol table. See symtable_entry_t in backtrace.c for the layout.
    walign(out, 16);
    w32_at(out, symtable_off, ftell(out));
    for (int i=0; i < stbds_arrlen(symtable); i++) {
        struct symtable_s *sym = &symtable[i];
        w32(out, sym->func_sidx);
        w32(out, sym->file_sidx);
        w16(out, strlen(sym->func));
        w16(out, strlen(sym->file));
        w16(out, (uint16_t)(sym->line < 65536 ? sym->line : 0));
        w16(out, (uint16_t)(sym->func_offset < 0x10000 ? sym->func_offset : 0));
    }

    walign(out, 16);
    w32_at(out, stringtable_off, ftell(out));
    fwrite(stringtable, stbds_arrlen(stringtable), 1, out);
    fclose(out);
}

// Change filename extension
char *change_ext(const char *fn, const char *ext)
{
    char *out = strdup(fn);
    char *dot = strrchr(out, '.');
    if (dot) *dot = 0;
    strcat(out, ext);
    return out;
}

int main(int argc, char *argv[])
{
    const char *outfn = NULL;

    int i;
    for (i = 1; i < argc && argv[i][0] == '-'; i++) {
        if (!strcmp(argv[i], "-h") || !strcmp(argv[i], "--help")) {
            usage(argv[0]);
            return 0;
        } else if (!strcmp(argv[i], "-v") || !strcmp(argv[i], "--verbose")) {
            flag_verbose = true;
        } else if (!strcmp(argv[i], "--no-inlines")) {
            flag_inlines = false;
        } else if (!strcmp(argv[i], "-o") || !strcmp(argv[i], "--output")) {
            if (++i == argc) {
                fprintf(stderr, "missing argument for %s\n", argv[i-1]);
                return 1;
            }
            outfn = argv[i];
        } else if (!strcmp(argv[i], "-m") || !strcmp(argv[i], "--max-len")) {
            if (++i == argc) {
                fprintf(stderr, "missing argument for %s\n", argv[i-1]);
                return 1;
            }
            flag_max_sym_len = atoi(argv[i]);
        } else {
            fprintf(stderr, "invalid flag: %s\n", argv[i]);
            return 1;
        }
    }

    if (i == argc) {
        fprintf(stderr, "missing input filename\n");
        return 1;
    }

    // Find n64 installation directory
    n64_inst = n64_toolchain_dir();
    if (!n64_inst) {
        // Do not mention N64_GCCPREFIX in the error message, since it is
        // a seldom used configuration.
        fprintf(stderr, "Error: N64_INST environment variable not set\n");
        return 1;
    }

    const char *infn = argv[i];
    if (i < argc-1)
        outfn = argv[i+1];
    else
        outfn = change_ext(infn, ".sym");

    // Check that infn exists and is readable
    FILE *in = fopen(infn, "rb");
    if (!in) {
        fprintf(stderr, "Error: cannot open file: %s\n", infn);
        return 1;
    }
    fclose(in);

    process(infn, outfn);
    return 0;
}
<|MERGE_RESOLUTION|>--- conflicted
+++ resolved
@@ -148,14 +148,9 @@
         // First line is the function name. If instead it's the dummy 0x0 address,
         // it means that we're done.
         int n = getline(&line_buf, &line_buf_size, addr2line_r);
-<<<<<<< HEAD
         if (strncmp(line_buf, "0xffffffff", 10) == 0) break;
         n--;
         if (line_buf[n-1] == '\r') n--; // Remove trailing \r (Windows)
-=======
-        assert(n != -1);
-        if (strncmp(line_buf, "0x00000000", 10) == 0) break;
->>>>>>> 8fcaba63
 
         // If the function of name is longer than 64 bytes, truncate it. This also
         // avoid paradoxically long function names like in C++ that can even be
