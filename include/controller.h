/**
 * @file controller.h
 * @brief Controller Subsystem
 * @ingroup controller
 */
#ifndef __LIBDRAGON_CONTROLLER_H
#define __LIBDRAGON_CONTROLLER_H

/**
 * @addtogroup controller
 * @{
 */

/**
 * @name Bitmasks for controller status
 * @see #get_controllers_present
 * @see #get_accessories_present    
 * @{
 */
/** @brief Controller 1 Inserted */
#define CONTROLLER_1_INSERTED   0xF000
/** @brief Controller 2 Inserted */
#define CONTROLLER_2_INSERTED   0x0F00
/** @brief Controller 3 Inserted */
#define CONTROLLER_3_INSERTED   0x00F0
/** @brief Controller 4 Inserted */
#define CONTROLLER_4_INSERTED   0x000F
/** @} */

/**
 * @name Accessory ID Values
 * @see #identify_accessory
 * @{
 */
/** @brief No accessory present */
#define ACCESSORY_NONE          0
/** @brief Mempak present */
#define ACCESSORY_MEMPAK        1
/** @brief Rumblepak present */
#define ACCESSORY_RUMBLEPAK     2
/** @brief VRU present */
#define ACCESSORY_VRU           3
/** @brief Transferpak present */
#define ACCESSORY_TRANSFERPAK    4
/** @} */

/**
 * @brief EEPROM Probe Values
 * @see #eeprom_present
 */
<<<<<<< HEAD
typedef enum
=======
typedef enum eeprom_type
>>>>>>> 769cde92
{
    /** @brief No EEPROM present */
    EEPROM_NONE = 0,
    /** @brief 4 kilobit (64-block) EEPROM present */
    EEPROM_4K   = 1,
    /** @brief 16 kilobit (256-block) EEPROM present */
    EEPROM_16K  = 2
<<<<<<< HEAD
} eeprom_type_t; 
=======
} eeprom_type; 
>>>>>>> 769cde92

/** @brief EEPROM is accessed in 8-byte blocks */
#define EEPROM_BLOCK_SIZE 8

/**
 * @name SI Error Values
 * @{
 */
/** @brief No error occured */
#define ERROR_NONE          0x0
/** @brief Command not recognized or malformed */
#define ERROR_BAD_COMMAND   0x1
/** @brief Controller not present */
#define ERROR_NOT_PRESENT   0x2
/** @} */

/** @brief SI Controller Data */
typedef struct SI_condat
{
    /** @brief Unused padding bits */
    unsigned : 16;
    /** @brief Status of the last command */
    unsigned err : 2;
    /** @brief Unused padding bits */
    unsigned : 14;

    union
    {
        struct
        {
            /** @brief 32-bit data sent to or returned from SI */
            unsigned int data : 32;
        };
        struct
        {
            /** @brief State of the A button */
            unsigned A : 1;
            /** @brief State of the B button */
            unsigned B : 1;
            /** @brief State of the Z button */
            unsigned Z : 1;
            /** @brief State of the start button */
            unsigned start : 1;
            /** @brief State of the up button */
            unsigned up : 1;
            /** @brief State of the down button */
            unsigned down : 1;
            /** @brief State of the left button */
            unsigned left : 1;
            /** @brief State of the right button */
            unsigned right : 1;
            /** @brief Unused padding bits */
            unsigned : 2;
            /** @brief State of the L button */
            unsigned L : 1;
            /** @brief State of the R button */
            unsigned R : 1;
            /** @brief State of the C up button */
            unsigned C_up : 1;
            /** @brief State of the C down button */
            unsigned C_down : 1;
            /** @brief State of the C left button */
            unsigned C_left : 1;
            /** @brief State of the C right button */
            unsigned C_right : 1;
            /** @brief State of the X button */
            signed x : 8;
            /** @brief State of the Y button */
            signed y : 8;
        };
    };
} _SI_condat;

/** @brief SI Controller Data, GC */
typedef struct SI_condat_gc
{
    union
    {
        struct
        {
            /** @brief 64-bit data sent to or returned from SI */
            uint64_t data;
        };
        struct
        {
            unsigned err : 2;
            unsigned origin_unchecked : 1;
            unsigned start : 1;
            unsigned y : 1;
            unsigned x : 1;
            unsigned b : 1;
            unsigned a : 1;
            unsigned unused2 : 1;
            unsigned l : 1;
            unsigned r : 1;
            unsigned z : 1;
            unsigned up : 1;
            unsigned down : 1;
            unsigned right : 1;
            unsigned left : 1;
            unsigned stick_x : 8;
            unsigned stick_y : 8;

            unsigned cstick_x : 8;
            unsigned cstick_y : 8;
            unsigned analog_l : 8;
            unsigned analog_r : 8;
        };
    };
} _SI_condat_gc;

struct SI_origdat_gc {
    struct SI_condat_gc data;
    uint8_t deadzone0;
    uint8_t deadzone1;
};

/**
 * @brief Structure for interpreting SI responses
 */
typedef struct controller_data
{
    /** @brief Controller Data */
    struct SI_condat c[4];
    /** @brief Padding or GC data to allow mapping directly to a PIF block */
    struct SI_condat_gc gc[4];
} _controller_data;

struct controller_origin_data
{
    struct SI_origdat_gc gc[4];
};

#ifdef __cplusplus
extern "C" {
#endif

void controller_init();
void controller_read( struct controller_data * data);
void controller_read_gc( struct controller_data * data, const uint8_t rumble[4]);
void controller_read_gc_origin( struct controller_origin_data * data);
int get_controllers_present();
int get_accessories_present(struct controller_data * data);
void controller_scan();
struct controller_data get_keys_down();
struct controller_data get_keys_up();
struct controller_data get_keys_held();
struct controller_data get_keys_pressed();
int get_dpad_direction( int controller );
int read_mempak_address( int controller, uint16_t address, uint8_t *data );
int write_mempak_address( int controller, uint16_t address, uint8_t *data );
int identify_accessory( int controller );
void rumble_start( int controller );
void rumble_stop( int controller );
void execute_raw_command( int controller, int command, int bytesout, int bytesin, unsigned char *out, unsigned char *in );
<<<<<<< HEAD
eeprom_type_t eeprom_present();
=======
eeprom_type eeprom_present();
>>>>>>> 769cde92
int eeprom_total_blocks();
void eeprom_read(int block, uint8_t * const buf);
void eeprom_write(int block, const uint8_t * const data);
void eeprom_read_bytes(uint8_t * dest, size_t start, size_t len);
void eeprom_write_bytes(uint8_t * src, size_t start, size_t len);

#ifdef __cplusplus
}
#endif

/** @} */ /* controller */

#endif<|MERGE_RESOLUTION|>--- conflicted
+++ resolved
@@ -48,11 +48,7 @@
  * @brief EEPROM Probe Values
  * @see #eeprom_present
  */
-<<<<<<< HEAD
-typedef enum
-=======
-typedef enum eeprom_type
->>>>>>> 769cde92
+typedef enum eeprom_type_t
 {
     /** @brief No EEPROM present */
     EEPROM_NONE = 0,
@@ -60,11 +56,7 @@
     EEPROM_4K   = 1,
     /** @brief 16 kilobit (256-block) EEPROM present */
     EEPROM_16K  = 2
-<<<<<<< HEAD
 } eeprom_type_t; 
-=======
-} eeprom_type; 
->>>>>>> 769cde92
 
 /** @brief EEPROM is accessed in 8-byte blocks */
 #define EEPROM_BLOCK_SIZE 8
@@ -220,11 +212,7 @@
 void rumble_start( int controller );
 void rumble_stop( int controller );
 void execute_raw_command( int controller, int command, int bytesout, int bytesin, unsigned char *out, unsigned char *in );
-<<<<<<< HEAD
 eeprom_type_t eeprom_present();
-=======
-eeprom_type eeprom_present();
->>>>>>> 769cde92
 int eeprom_total_blocks();
 void eeprom_read(int block, uint8_t * const buf);
 void eeprom_write(int block, const uint8_t * const data);
