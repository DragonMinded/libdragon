--- conflicted
+++ resolved
@@ -59,7 +59,6 @@
     uint32_t data[0];
 } sprite_t;
 
-<<<<<<< HEAD
 /** 
  * @brief Sprite detail texture information structure.
  * 
@@ -84,13 +83,10 @@
     float           blend_factor;
 } sprite_detail_t;
 
-#define SPRITE_FLAGS_TEXFORMAT     0x1F  ///< Pixel format of the sprite
-#define SPRITE_FLAGS_EXT           0x80  ///< Sprite contains extended information (new format)
-=======
 #define SPRITE_FLAGS_TEXFORMAT      0x1F    ///< Pixel format of the sprite
 #define SPRITE_FLAGS_OWNEDBUFFER    0x20    ///< Flag specifying that the sprite buffer must be freed by sprite_free
 #define SPRITE_FLAGS_EXT            0x80    ///< Sprite contains extended information (new format)
->>>>>>> 8a6cc77e
+
 
 /**
  * @brief Load a sprite from a filesystem (eg: ROM)
@@ -240,7 +236,6 @@
 bool sprite_get_texparms(sprite_t *sprite, rdpq_texparms_t *parms);
 
 /**
-<<<<<<< HEAD
  * @brief Get a copy of the RDP detail texture's texparms, optionally stored within the sprite.
  * 
  * This function allows to obtain the RDP detail texture's texparms structure stored within the
@@ -253,14 +248,15 @@
  * @return              true if the sprite contain RDP texparms, false otherwise
  */
 bool sprite_get_detail_texparms(sprite_t *sprite, rdpq_texparms_t *parms);
-=======
+
+/**
  * @brief Return the number of LOD levels stored within the sprite (including the main image).
  * 
  * @param sprite        The sprite to access
  * @return              The number of LOD levels
  */
 int sprite_get_lod_count(sprite_t *sprite);
->>>>>>> 8a6cc77e
+
 
 #ifdef __cplusplus
 }
